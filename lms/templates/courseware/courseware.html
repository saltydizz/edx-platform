<%!
  from django.core.urlresolvers import reverse
  from django.utils.translation import ugettext as _
  from student.models import UserProfile
%>
<%! from microsite_configuration import page_title_breadcrumbs %>
<%inherit file="/main.html" />
<%namespace name='static' file='/static_content.html'/>
<%def name="course_name()">
 <% return _("{course_number} Courseware").format(course_number=course.display_number_with_default) %>
</%def>

<%block name="bodyclass">courseware ${course.css_class or ''}</%block>
<%block name="title"><title>
    % if section_title: 
${page_title_breadcrumbs(section_title, course_name())}
    % else:
${page_title_breadcrumbs(course_name())}
    %endif 
</title></%block>

<%block name="headextra">

<<<<<<< HEAD
  <%static:css group='style-course-vendor'/>
  <%static:css group='style-course'/>
  
  <%include file="../discussion/_js_head_dependencies.html" />
=======
<%block name="nav_skip">#course-content</%block>

<%include file="../discussion/_js_head_dependencies.html" />
>>>>>>> 9d850eec

  % if show_chat:
    <link rel="stylesheet" href="${static.url('css/vendor/ui-lightness/jquery-ui-1.8.22.custom.css')}" />
    ## It'd be better to have this in a place like lms/css/vendor/candy,
    ## but the candy_res/ folder contains images and other junk, and it
    ## all needs to stay together for the Candy.js plugin to work.
    <link rel="stylesheet" href="${static.url('candy_res/candy_full.css')}" />
  % endif
  ${fragment.head_html()}

</%block>

<%block name="js_extra">
  <script type="text/javascript" src="${static.url('js/vendor/jquery.scrollTo-1.4.2-min.js')}"></script>
  <script type="text/javascript" src="${static.url('js/vendor/flot/jquery.flot.js')}"></script>

  ## codemirror
  <script type="text/javascript" src="${static.url('js/vendor/codemirror-compressed.js')}"></script>

  ## alternate codemirror
  ##  <script type="text/javascript" src="${static.url('js/vendor/CodeMirror-2.25/lib/codemirror.js')}"></script>
  ##  <script type="text/javascript" src="${static.url('js/vendor/CodeMirror-2.25/mode/xml/xml.js')}"></script>
  ##  <script type="text/javascript" src="${static.url('js/vendor/CodeMirror-2.25/mode/python/python.js')}"></script>


  <%static:js group='courseware'/>
  <%static:js group='discussion'/>

  <%include file="../discussion/_js_body_dependencies.html" />
  % if staff_access:
  	<%include file="xqa_interface.html"/>
  % endif

  <!-- TODO: http://docs.jquery.com/Plugins/Validation -->
  <script type="text/javascript">
    document.write('\x3Cscript type="text/javascript" src="' +
        document.location.protocol + '//www.youtube.com/iframe_api">\x3C/script>');
  </script>

  <script type="text/javascript">
    var $$course_id = "${course.id}";

    $(function(){
        $(".ui-accordion-header a, .ui-accordion-content .subtitle").each(function() {
          var elemText = $(this).text().replace(/^\s+|\s+$/g,''); // Strip leading and trailing whitespace
          var wordArray = elemText.split(" ");
          var finalTitle = "";
          if (wordArray.length > 0) {
            for (i=0;i<=wordArray.length-1;i++) {
              finalTitle += wordArray[i];
              if (i == (wordArray.length-2)) {
                finalTitle += "&nbsp;";
              } else if (i == (wordArray.length-1)) {
                // Do nothing
              } else {
                finalTitle += " ";
              }
            }
          }
          $(this).html(finalTitle);
        });
      });
  </script>

% if timer_expiration_duration:
  <script type="text/javascript">
    var timer = {
      timer_inst : null,
      end_time : null,
      get_remaining_secs : function(endTime) {
        var currentTime = new Date();
        var remaining_secs = Math.floor((endTime - currentTime)/1000);
        return remaining_secs;
      },
      get_time_string : function() {
        function pretty_time_string(num) {
          return ( num < 10 ? "0" : "" ) + num;
        }
        // count down in terms of hours, minutes, and seconds:
        var hours = pretty_time_string(Math.floor(remaining_secs / 3600));
        remaining_secs = remaining_secs % 3600;
        var minutes = pretty_time_string(Math.floor(remaining_secs / 60));
        remaining_secs = remaining_secs % 60;
        var seconds = pretty_time_string(Math.floor(remaining_secs));

        var remainingTimeString = hours + ":" + minutes + ":" + seconds;
        return remainingTimeString;
      },
      update_time : function(self) {
        remaining_secs = self.get_remaining_secs(self.end_time);
        if (remaining_secs <= 0) {
          self.end(self);
        }
        $('#exam_timer').text(self.get_time_string(remaining_secs));
      },
      start : function() { var that = this;
        // set the end time when the template is rendered.
        // This value should be UTC time as number of milliseconds since epoch.
        this.end_time = new Date((new Date()).getTime() + ${timer_expiration_duration});
        this.timer_inst = setInterval(function(){ that.update_time(that); }, 1000);
      },
      end : function(self) {
        clearInterval(self.timer_inst);
        // redirect to specified URL:
        window.location = "${time_expired_redirect_url}";
      }
    }
    // start timer right away:
    timer.start();
  </script>
% endif

% if settings.FEATURES.get("ENABLE_CHAT") and course.show_chat:
  <script type="text/javascript">
    $(function() {
      // show/hide the chat widget
      $('#chat-toggle').click(function() {
        var toggle = $(this);
        if (toggle.hasClass('closed')) {
          $('#chat-block').show().animate({height: '400px'}, 'slow', function() {
            $('#chat-open').hide();
            $('#chat-close').show();
          });
        } else {
          $('#chat-block').animate({height: '0px'}, 'slow', function() {
            $('#chat-open').show();
            $('#chat-close').hide();
            $(this).hide(); // do this at the very end
          });
        }
        toggle.toggleClass('closed');
      });

      // TODO: add pop-in/pop-out functionality here
    });
  </script>
% endif

<script type="text/template" id="image-modal-tpl">
  <%static:include path="js/imageModal.underscore" />
</script>

${fragment.foot_html()}

</%block>

% if timer_expiration_duration:
<div class="timer-main">
  <div id="timer_wrapper">
    % if timer_navigation_return_url:
    <a href="${timer_navigation_return_url}" class="timer_return_url">${_("Return to Exam")}</a>
    % endif
    <div class="timer_label">Time Remaining:</div> <div id="exam_timer" class="timer_value">&nbsp;</div>
  </div>
</div>
% endif

% if accordion:
  <%include file="/dashboard/_dashboard_prompt_midcourse_reverify.html" />
 <%include file="/courseware/course_navigation.html" args="active_page='courseware'" />
% endif

<div class="container">
  <div class="course-wrapper">

% if accordion:
    <div class="course-index">
      <header id="open_close_accordion">
        <a href="#">${_("close")}</a>
      </header>

      <div id="accordion" style="display: none">
        <nav aria-label="${_('Course Navigation')}">
          ${accordion}
        </nav>
      </div>
    </div>
% endif

    <section class="course-content" id="course-content">
      ${fragment.body_html()}
    </section>
  </div>
<<<<<<< HEAD
  % if course and user.is_authenticated() and not UserProfile.has_registered(user):
    <section class="unauth-tos">
      ${_("By exploring the course, you are agreeing to our")}
      <a href="${marketing_link('TOS')}">${_("Terms of Service")}</a> and
      <a href="${marketing_link('TOS')}#privacy">${_("Privacy Policy")}</a> .
      ${_("Please read them carefully.")}
    </section>
  % endif
</section>
=======
</div>
>>>>>>> 9d850eec

% if course.show_calculator:
    <div class="calc-main">
        <a title="${_('Open Calculator')}" href="#" role="button" aria-controls="calculator_wrapper" aria-expanded="false" class="calc">${_("Open Calculator")}</a>
        <div id="calculator_wrapper">
            <form id="calculator">
                <div class="input-wrapper">
                    <input type="text" id="calculator_input" title="${_('Calculator Input Field')}" tabindex="-1" />

                    <div class="help-wrapper">
                        <p class="sr" id="hint-instructions">${_('Use the arrow keys to navigate the tips or use the tab key to return to the calculator')}</p>
                        <a id="calculator_hint" href="#" role="button" aria-haspopup="true" tabindex="-1" aria-describedby="hint-instructions">${_("Hints")}</a>
                        <ul id="calculator_input_help" class="help" aria-activedescendant="hint-integers" role="tooltip" aria-hidden="true">
                          <li class="hint-item" id="hint-integers" tabindex="-1"><p><span class="bold">${_("Integers")}:</span> 2520</p></li>
                          <li class="hint-item" id="hint-decimals" tabindex="-1"><p><span class="bold">${_("Decimals")}:</span> 3.14 or .98</p></li>
                          <li class="hint-item" id="hint-scientific-notation" tabindex="-1"><p><span class="bold">${_("Scientific notation")}:</span> 1.2e-2 (=0.012), -4.4e+5 = -4.4e5 (=-440,000)</p></li>
                          <li class="hint-item" id="hint-appending-postfixes" tabindex="-1"><p><span class="bold">${_("Appending SI postfixes")}:</span> 2.25k (=2,250)</p></li>
                          <li class="hint-item" id="hint-supported-postfixes" tabindex="-1"><p><span class="bold">${_("Supported SI postfixes")}:</span></p>
                            <table class="calc-postfixes">
                              <tbody>
                                <tr>
                                  <td>%</td>
                                  <td>percent</td>
                                  <td>0.01 = 1e-2</td>
                                </tr>
                                <tr>
                                  <td>T</td>
                                  <td>tera</td>
                                  <td>1e12</td>
                                </tr>
                                <tr>
                                  <td>G</td>
                                  <td>giga</td>
                                  <td>1e9</td>
                                </tr>
                                <tr>
                                  <td>M</td>
                                  <td>mega</td>
                                  <td>1e6</td>
                                </tr>
                                <tr>
                                  <td>k</td>
                                  <td>kilo</td>
                                  <td>1000 = 1e3</td>
                                </tr>
                                <tr>
                                  <td>c</td>
                                  <td>centi</td>
                                  <td>0.01 = 1e-2</td>
                                </tr>
                                <tr>
                                  <td>m</td>
                                  <td>milli</td>
                                  <td>0.001 = 1e-3</td>
                                </tr>
                                <tr>
                                  <td>u</td>
                                  <td>micro</td>
                                  <td>1e-6</td>
                                </tr>
                                <tr>
                                  <td>n</td>
                                  <td>nano</td>
                                  <td>1e-9</td>
                                </tr>
                                <tr>
                                  <td>p</td>
                                  <td>pico</td>
                                  <td>1e-12</td>
                                </tr>
                              </tbody>
                            </table>
                          </li>
                          <li class="hint-item" id="hint-operators" tabindex="-1"><p><span class="bold">${_("Operators")}:</span> + - * / ^ and || (${_("parallel resistors function")})</p></li>
                          <li class="hint-item" id="hint-functions" tabindex="-1"><p><span class="bold">${_("Functions")}:</span> sin, cos, tan, sqrt, log10, log2, ln, arccos, arcsin, arctan, abs, fact/factorial</p></li>
                          <li class="hint-item" id="hint-constants" tabindex="-1"><p><span class="bold">${_("Constants")}:</span></p>
                            <table>
                              <tbody>
                              <tr>
                                <td>j</td>
                                <td>=</td>
                                <td>sqrt(-1)</td>
                              </tr>
                              <tr>
                                <td>e</td>
                                <td>=</td>
                                <td>${_("Euler's number")}</td>
                              </tr>
                              <tr>
                                <td>pi</td>
                                <td>=</td>
                                <td>${_("ratio of a circle's circumference to it's diameter")}</td>
                              </tr>
                              <tr>
                                <td>k</td>
                                <td>=</td>
                                <td>${_("Boltzmann constant")}</td>
                              </tr>
                              <tr>
                                <td>c</td>
                                <td>=</td>
                                <td>${_("speed of light")}</td>
                              </tr>
                              <tr>
                                <td>T</td>
                                <td>=</td>
                                <td>${_("freezing point of water in degrees Kelvin")}</td>
                              </tr>
                              <tr>
                                <td>q</td>
                                <td>=</td>
                                <td>${_("fundamental charge")}</td>
                              </tr>
                              </tbody>
                            </table>
                          </li>
                        </ul>
                    </div>
                </div>
                <input id="calculator_button" type="submit" title="${_('Calculate')}" value="=" aria-label="${_('Calculate')}" value="=" tabindex="-1" />
                <input type="text" id="calculator_output" title="${_('Calculator Output Field')}" readonly tabindex="-1" />
            </form>

        </div>
    </div>
% endif<|MERGE_RESOLUTION|>--- conflicted
+++ resolved
@@ -21,16 +21,12 @@
 
 <%block name="headextra">
 
-<<<<<<< HEAD
   <%static:css group='style-course-vendor'/>
   <%static:css group='style-course'/>
   
-  <%include file="../discussion/_js_head_dependencies.html" />
-=======
 <%block name="nav_skip">#course-content</%block>
 
 <%include file="../discussion/_js_head_dependencies.html" />
->>>>>>> 9d850eec
 
   % if show_chat:
     <link rel="stylesheet" href="${static.url('css/vendor/ui-lightness/jquery-ui-1.8.22.custom.css')}" />
@@ -214,19 +210,15 @@
       ${fragment.body_html()}
     </section>
   </div>
-<<<<<<< HEAD
   % if course and user.is_authenticated() and not UserProfile.has_registered(user):
-    <section class="unauth-tos">
+    <div class="unauth-tos">
       ${_("By exploring the course, you are agreeing to our")}
       <a href="${marketing_link('TOS')}">${_("Terms of Service")}</a> and
       <a href="${marketing_link('TOS')}#privacy">${_("Privacy Policy")}</a> .
       ${_("Please read them carefully.")}
-    </section>
+    </div>
   % endif
-</section>
-=======
 </div>
->>>>>>> 9d850eec
 
 % if course.show_calculator:
     <div class="calc-main">
