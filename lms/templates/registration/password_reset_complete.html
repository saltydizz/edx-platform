--- conflicted
+++ resolved
@@ -1,20 +1,12 @@
 {% extends "main_django.html" %}
 {% load i18n %}
 {% load staticfiles %}
-<<<<<<< HEAD
 {% block title %}<title>{% trans "Your Password Reset is Complete" %}</title>{% endblock %}
-=======
-<!DOCTYPE html>
-<html>
-<head>
-
-  <title>{% trans "Your Password Reset is Complete" %}</title>
 
   {% compressed_css 'style-vendor' %}
   {% compressed_css 'style-app' %}
   {% compressed_css 'style-app-extend1' %}
   {% compressed_css 'style-app-extend2' %}
->>>>>>> 2428b3ca
 
 {% block headextra %}
   <!--[if lt IE 9]>
@@ -46,13 +38,9 @@
   </script>
 {% endblock %}
 
-<<<<<<< HEAD
 {% block bodyclass %}view-passwordreset{% endblock %}
-=======
-</head>
 
-<body class="view-passwordreset">
-
+{% block body %}
 <header class="global">
   <nav>
     <h1 class="logo">
@@ -60,9 +48,7 @@
     </h1>
   </nav>
 </header>
->>>>>>> 2428b3ca
 
-{% block body %}
   <section class="passwordreset container">
     <section class="introduction">
       <header>
