--- conflicted
+++ resolved
@@ -115,30 +115,21 @@
     user_info = UserProfile.objects.get(user=student)
 
     student_module_cache = StudentModuleCache(request.user, course)
-<<<<<<< HEAD
     course_module = get_module(request.user, request, course.location, student_module_cache)
     
     courseware_summary = grades.grade_sheet(student, course_module, course.grader, student_module_cache)
     sections, _ = grades.get_graded_sections(course)
     grade_summary = grades.fast_grade(request.user, request, sections, course.grader, student_module_cache)
     
-=======
-    course_module, _, _, _ = get_module(request.user, request, course.location, student_module_cache)
-
->>>>>>> 9b322f68
     context = {'name': user_info.name,
                'username': student.username,
                'location': user_info.location,
                'language': user_info.language,
                'email': student.email,
                'course': course,
-<<<<<<< HEAD
                'csrf': csrf(request)['csrf_token'],
                'courseware_summary' : courseware_summary,
                'grade_summary' : grade_summary
-=======
-               'csrf': csrf(request)['csrf_token']
->>>>>>> 9b322f68
                }
     context.update()
 
@@ -165,11 +156,6 @@
                     ('toc', toc),
                     ('course_name', course.title),
                     ('course_id', course.id),
-<<<<<<< HEAD
-                    #TODO: Do we need format_url_params anymore? What is a better way to create the reversed links?
-                    ('format_url_params', format_url_params),
-=======
->>>>>>> 9b322f68
                     ('csrf', csrf(request)['csrf_token'])] + template_imports.items())
     return render_to_string('accordion.html', context)
 
@@ -196,40 +182,6 @@
      - HTTPresponse
     '''
     course = check_course(course_id)
-
-<<<<<<< HEAD
-    def clean(s):
-        ''' Fixes URLs -- we convert spaces to _ in URLs to prevent
-        funny encoding characters and keep the URLs readable.  This undoes
-        that transformation.
-        '''
-        return s.replace('_', ' ') if s is not None else None
-
-    chapter = clean(chapter)
-    section = clean(section)
-
-    context = {
-        'csrf': csrf(request)['csrf_token'],
-        'accordion': render_accordion(request, course, chapter, section),
-        'COURSE_TITLE': course.title,
-        'course': course,
-        'init': '',
-        'content': ''
-    }
-
-    look_for_module = chapter is not None and section is not None
-    if look_for_module:
-        # TODO (cpennington): Pass the right course in here
-
-        section_descriptor = get_section(course, chapter, section)
-        if section_descriptor is not None:
-            student_module_cache = StudentModuleCache(request.user,
-                                                      section_descriptor)
-            module = get_module(request.user, request,
-                                         section_descriptor.location,
-                                         student_module_cache)
-            context['content'] = module.get_html()
-=======
     try:
         context = {
             'csrf': csrf(request)['csrf_token'],
@@ -254,7 +206,6 @@
                 log.warning("Couldn't find a section descriptor for course_id '{0}',"
                             "chapter '{1}', section '{2}'".format(
                                 course_id, chapter, section))
->>>>>>> 9b322f68
         else:
             if request.user.is_staff:
                 # Add a list of all the errors...
