"""
Tests courseware views.py
"""
import unittest
from datetime import datetime

from mock import MagicMock, patch
from pytz import UTC

from django.test import TestCase
from django.http import Http404
from django.test.utils import override_settings
from django.contrib.auth.models import User, AnonymousUser
from django.test.client import RequestFactory

from django.conf import settings
from django.core.urlresolvers import reverse

from student.models import CourseEnrollment
from student.tests.factories import AdminFactory, NonRegisteredUserFactory
from edxmako.middleware import MakoMiddleware

from xmodule.modulestore import Location
from xmodule.modulestore.django import modulestore
from xmodule.modulestore.tests.factories import CourseFactory, ItemFactory
from xmodule.modulestore.tests.django_utils import ModuleStoreTestCase
from student.tests.factories import UserFactory

import courseware.views as views
from courseware.tests.modulestore_config import TEST_DATA_MIXED_MODULESTORE
from course_modes.models import CourseMode
import shoppingcart

from util.tests.test_date_utils import fake_ugettext, fake_pgettext


@override_settings(MODULESTORE=TEST_DATA_MIXED_MODULESTORE)
class TestJumpTo(TestCase):
    """
    Check the jumpto link for a course.
    """

    def setUp(self):
        # Use toy course from XML
        self.course_name = 'edX/toy/2012_Fall'

    def test_jumpto_invalid_location(self):
        location = Location('i4x', 'edX', 'toy', 'NoSuchPlace', None)
        jumpto_url = '{0}/{1}/jump_to/{2}'.format('/courses', self.course_name, location)
        response = self.client.get(jumpto_url)
        self.assertEqual(response.status_code, 404)

    def test_jumpto_from_chapter(self):
        location = Location('i4x', 'edX', 'toy', 'chapter', 'Overview')
        jumpto_url = '{0}/{1}/jump_to/{2}'.format('/courses', self.course_name, location)
        expected = 'courses/edX/toy/2012_Fall/courseware/Overview/'
        response = self.client.get(jumpto_url)
        self.assertRedirects(response, expected, status_code=302, target_status_code=302)

    def test_jumpto_id(self):
        location = Location('i4x', 'edX', 'toy', 'chapter', 'Overview')
        jumpto_url = '{0}/{1}/jump_to_id/{2}'.format('/courses', self.course_name, location.name)
        expected = 'courses/edX/toy/2012_Fall/courseware/Overview/'
        response = self.client.get(jumpto_url)
        self.assertRedirects(response, expected, status_code=302, target_status_code=302)

    def test_jumpto_id_invalid_location(self):
        location = Location('i4x', 'edX', 'toy', 'NoSuchPlace', None)
        jumpto_url = '{0}/{1}/jump_to_id/{2}'.format('/courses', self.course_name, location.name)
        response = self.client.get(jumpto_url)
        self.assertEqual(response.status_code, 404)


@override_settings(MODULESTORE=TEST_DATA_MIXED_MODULESTORE)
class ViewsTestCase(TestCase):
    """
    Tests for views.py methods.
    """
    def setUp(self):
        self.user = User.objects.create(username='dummy', password='123456',
                                        email='test@mit.edu')
        self.date = datetime(2013, 1, 22, tzinfo=UTC)
        self.course_id = 'edX/toy/2012_Fall'
        self.enrollment = CourseEnrollment.enroll(self.user, self.course_id)
        self.enrollment.created = self.date
        self.enrollment.save()
        self.location = ['tag', 'org', 'course', 'category', 'name']

        self.request_factory = RequestFactory()
        chapter = 'Overview'
        self.chapter_url = '%s/%s/%s' % ('/courses', self.course_id, chapter)

    @unittest.skipUnless(settings.FEATURES.get('ENABLE_SHOPPING_CART'), "Shopping Cart not enabled in settings")
    @patch.dict(settings.FEATURES, {'ENABLE_PAID_COURSE_REGISTRATION': True})
    def test_course_about_in_cart(self):
        in_cart_span = '<span class="add-to-cart">'
        # don't mock this course due to shopping cart existence checking
        course = CourseFactory.create(org="new", number="unenrolled", display_name="course")
        request = self.request_factory.get(reverse('about_course', args=[course.id]))
        request.user = AnonymousUser()
        response = views.course_about(request, course.id)
        self.assertEqual(response.status_code, 200)
        self.assertNotIn(in_cart_span, response.content)

        # authenticated user with nothing in cart
        request.user = self.user
        response = views.course_about(request, course.id)
        self.assertEqual(response.status_code, 200)
        self.assertNotIn(in_cart_span, response.content)

        # now add the course to the cart
        cart = shoppingcart.models.Order.get_cart_for_user(self.user)
        shoppingcart.models.PaidCourseRegistration.add_to_order(cart, course.id)
        response = views.course_about(request, course.id)
        self.assertEqual(response.status_code, 200)
        self.assertIn(in_cart_span, response.content)

    def test_user_groups(self):
        # depreciated function
        mock_user = MagicMock()
        mock_user.is_authenticated.return_value = False
        self.assertEquals(views.user_groups(mock_user), [])

    def test_get_current_child(self):
        self.assertIsNone(views.get_current_child(MagicMock()))
        mock_xmodule = MagicMock()
        mock_xmodule.position = -1
        mock_xmodule.get_display_items.return_value = ['one', 'two']
        self.assertEquals(views.get_current_child(mock_xmodule), 'one')
        mock_xmodule_2 = MagicMock()
        mock_xmodule_2.position = 3
        mock_xmodule_2.get_display_items.return_value = []
        self.assertIsNone(views.get_current_child(mock_xmodule_2))

    def test_redirect_to_course_position(self):
        mock_module = MagicMock()
        mock_module.descriptor.id = 'Underwater Basketweaving'
        mock_module.position = 3
        mock_module.get_display_items.return_value = []
        self.assertRaises(Http404, views.redirect_to_course_position,
                          mock_module)

    def test_registered_for_course(self):
        self.assertFalse(views.registered_for_course('Basketweaving', None))
        mock_user = MagicMock()
        mock_user.is_authenticated.return_value = False
        self.assertFalse(views.registered_for_course('dummy', mock_user))
        mock_course = MagicMock()
        mock_course.id = self.course_id
        self.assertTrue(views.registered_for_course(mock_course, self.user))

    def test_jump_to_invalid(self):
        request = self.request_factory.get(self.chapter_url)
        self.assertRaisesRegexp(Http404, 'Invalid location', views.jump_to,
                                request, 'bar', ())
        self.assertRaisesRegexp(Http404, 'No data*', views.jump_to, request,
                                'dummy', self.location)

    def test_no_end_on_about_page(self):
        # Toy course has no course end date or about/end_date blob
        self.verify_end_date('edX/toy/TT_2012_Fall')

    def test_no_end_about_blob(self):
        # test_end has a course end date, no end_date HTML blob
        self.verify_end_date("edX/test_end/2012_Fall", "Sep 17, 2015")

    def test_about_blob_end_date(self):
        # test_about_blob_end_date has both a course end date and an end_date HTML blob.
        # HTML blob wins
        self.verify_end_date("edX/test_about_blob_end_date/2012_Fall", "Learning never ends")

    def verify_end_date(self, course_id, expected_end_text=None):
        request = self.request_factory.get("foo")
        request.user = self.user

        # TODO: Remove the dependency on MakoMiddleware (by making the views explicitly supply a RequestContext)
        MakoMiddleware().process_request(request)

        result = views.course_about(request, course_id)
        if expected_end_text is not None:
            self.assertContains(result, "Classes End")
            self.assertContains(result, expected_end_text)
        else:
            self.assertNotContains(result, "Classes End")

    def test_chat_settings(self):
        mock_user = MagicMock()
        mock_user.username = "johndoe"

        mock_course = MagicMock()
        mock_course.id = "a/b/c"

        # Stub this out in the case that it's not in the settings
        domain = "jabber.edx.org"
        settings.JABBER_DOMAIN = domain

        chat_settings = views.chat_settings(mock_course, mock_user)

        # Test the proper format of all chat settings
        self.assertEquals(chat_settings['domain'], domain)
        self.assertEquals(chat_settings['room'], "a-b-c_class")
        self.assertEquals(chat_settings['username'], "johndoe@%s" % domain)

        # TODO: this needs to be changed once we figure out how to
        #       generate/store a real password.
        self.assertEquals(chat_settings['password'], "johndoe@%s" % domain)

    def test_course_mktg_about_coming_soon(self):
        # we should not be able to find this course
        url = reverse('mktg_about_course', kwargs={'course_id': 'no/course/here'})
        response = self.client.get(url)
        self.assertIn('Coming Soon', response.content)

    def test_course_mktg_register(self):
        admin = AdminFactory()
        self.client.login(username=admin.username, password='test')
        url = reverse('mktg_about_course', kwargs={'course_id': self.course_id})
        response = self.client.get(url)
        self.assertIn('Register for', response.content)
        self.assertNotIn('and choose your student track', response.content)

    def test_course_mktg_register_multiple_modes(self):
        admin = AdminFactory()
        CourseMode.objects.get_or_create(mode_slug='honor',
                                         mode_display_name='Honor Code Certificate',
                                         course_id=self.course_id)
        CourseMode.objects.get_or_create(mode_slug='verified',
                                         mode_display_name='Verified Certificate',
                                         course_id=self.course_id)
        self.client.login(username=admin.username, password='test')
        url = reverse('mktg_about_course', kwargs={'course_id': self.course_id})
        response = self.client.get(url)
        self.assertIn('Register for', response.content)
        self.assertIn('and choose your student track', response.content)
        # clean up course modes
        CourseMode.objects.all().delete()

    def test_submission_history_xss(self):
        # log into a staff account
        admin = AdminFactory()

        self.client.login(username=admin.username, password='test')

        # try it with an existing user and a malicious location
        url = reverse('submission_history', kwargs={
            'course_id': self.course_id,
            'student_username': 'dummy',
            'location': '<script>alert("hello");</script>'
        })
        response = self.client.get(url)
        self.assertFalse('<script>' in response.content)

        # try it with a malicious user and a non-existent location
        url = reverse('submission_history', kwargs={
            'course_id': self.course_id,
            'student_username': '<script>alert("hello");</script>',
            'location': 'dummy'
        })
        response = self.client.get(url)
        self.assertFalse('<script>' in response.content)

# setting TIME_ZONE_DISPLAYED_FOR_DEADLINES explicitly
@override_settings(MODULESTORE=TEST_DATA_MIXED_MODULESTORE, TIME_ZONE_DISPLAYED_FOR_DEADLINES="UTC")
class BaseDueDateTests(ModuleStoreTestCase):
    """
    Base class that verifies that due dates are rendered correctly on a page
    """
    __test__ = False

    def get_text(self, course):  # pylint: disable=unused-argument
        """Return the rendered text for the page to be verified"""
        raise NotImplementedError

    def set_up_course(self, **course_kwargs):
        """
        Create a stock course with a specific due date.

        :param course_kwargs: All kwargs are passed to through to the :class:`CourseFactory`
        """
        course = CourseFactory(**course_kwargs)
        chapter = ItemFactory(category='chapter', parent_location=course.location)  # pylint: disable=no-member
        section = ItemFactory(category='sequential', parent_location=chapter.location, due=datetime(2013, 9, 18, 11, 30, 00))
        vertical = ItemFactory(category='vertical', parent_location=section.location)
        ItemFactory(category='problem', parent_location=vertical.location)

        course = modulestore().get_instance(course.id, course.location)  # pylint: disable=no-member
        self.assertIsNotNone(course.get_children()[0].get_children()[0].due)
        return course

    def setUp(self):
        self.request_factory = RequestFactory()
        self.user = UserFactory.create()
        self.request = self.request_factory.get("foo")
        self.request.user = self.user

        self.time_with_tz = "due Sep 18, 2013 at 11:30 UTC"
        self.time_without_tz = "due Sep 18, 2013 at 11:30"

    def test_backwards_compatability(self):
        # The test course being used has show_timezone = False in the policy file
        # (and no due_date_display_format set). This is to test our backwards compatibility--
        # in course_module's init method, the date_display_format will be set accordingly to
        # remove the timezone.
        course = self.set_up_course(due_date_display_format=None, show_timezone=False)
        text = self.get_text(course)
        self.assertIn(self.time_without_tz, text)
        self.assertNotIn(self.time_with_tz, text)
        # Test that show_timezone has been cleared (which means you get the default value of True).
        self.assertTrue(course.show_timezone)

    def test_defaults(self):
        course = self.set_up_course()
        text = self.get_text(course)
        self.assertIn(self.time_with_tz, text)

    def test_format_none(self):
        # Same for setting the due date to None
        course = self.set_up_course(due_date_display_format=None)
        text = self.get_text(course)
        self.assertIn(self.time_with_tz, text)

    def test_format_plain_text(self):
        # plain text due date
        course = self.set_up_course(due_date_display_format="foobar")
        text = self.get_text(course)
        self.assertNotIn(self.time_with_tz, text)
        self.assertIn("due foobar", text)

    def test_format_date(self):
        # due date with no time
        course = self.set_up_course(due_date_display_format=u"%b %d %y")
        text = self.get_text(course)
        self.assertNotIn(self.time_with_tz, text)
        self.assertIn("due Sep 18 13", text)

    def test_format_hidden(self):
        # hide due date completely
        course = self.set_up_course(due_date_display_format=u"")
        text = self.get_text(course)
        self.assertNotIn("due ", text)

    def test_format_invalid(self):
        # improperly formatted due_date_display_format falls through to default
        # (value of show_timezone does not matter-- setting to False to make that clear).
        course = self.set_up_course(due_date_display_format=u"%%%", show_timezone=False)
        text = self.get_text(course)
        self.assertNotIn("%%%", text)
        self.assertIn(self.time_with_tz, text)


class TestProgressDueDate(BaseDueDateTests):
    """
    Test that the progress page displays due dates correctly
    """
    __test__ = True

    def get_text(self, course):
        """ Returns the HTML for the progress page """
        return views.progress(self.request, course.id, self.user.id).content


class TestAccordionDueDate(BaseDueDateTests):
    """
    Test that the accordion page displays due dates correctly
    """
    __test__ = True

    def get_text(self, course):
        """ Returns the HTML for the accordion """
        return views.render_accordion(
            self.request, course, course.get_children()[0].id, None, None
        )


<<<<<<< HEAD
class TestNonRegisteredUser(TestCase):
    """
    Tests nonregistered (auto-created) users
    """
    def setUp(self):
        self.request_factory = RequestFactory()
        self.user = NonRegisteredUserFactory()
        self.course_id = "course/id/doesnt_matter"

    def test_nonregistered_user_factory(self):
        self.assertTrue(self.user.profile.nonregistered)

    def test_nonregistered_progress_404(self):
        with self.assertRaises(Http404):
            req = self.request_factory.get(reverse('progress', args=[self.course_id]))
            req.user = self.user
            views.progress(req, self.course_id)
=======
@override_settings(MODULESTORE=TEST_DATA_MIXED_MODULESTORE)
class StartDateTests(ModuleStoreTestCase):
    """
    Test that start dates are properly localized and displayed on the student
    dashboard.
    """

    def setUp(self):
        self.request_factory = RequestFactory()
        self.user = UserFactory.create()
        self.request = self.request_factory.get("foo")
        self.request.user = self.user

    def set_up_course(self):
        """
        Create a stock course with a specific due date.

        :param course_kwargs: All kwargs are passed to through to the :class:`CourseFactory`
        """
        course = CourseFactory(start=datetime(2013, 9, 16, 7, 17, 28))
        course = modulestore().get_instance(course.id, course.location)  # pylint: disable=no-member
        return course

    def get_about_text(self, course_id):
        """
        Get the text of the /about page for the course.
        """
        text = views.course_about(self.request, course_id).content
        return text

    @patch('util.date_utils.pgettext', fake_pgettext(translations={
        ("abbreviated month name", "Sep"): "SEPTEMBER",
    }))
    @patch('util.date_utils.ugettext', fake_ugettext(translations={
        "SHORT_DATE_FORMAT": "%Y-%b-%d",
    }))
    def test_format_localized_in_studio_course(self):
        course = self.set_up_course()
        text = self.get_about_text(course.id)
        # The start date is set in the set_up_course function above.
        self.assertIn("2013-SEPTEMBER-16", text)

    @patch('util.date_utils.pgettext', fake_pgettext(translations={
        ("abbreviated month name", "Jul"): "JULY",
    }))
    @patch('util.date_utils.ugettext', fake_ugettext(translations={
        "SHORT_DATE_FORMAT": "%Y-%b-%d",
    }))
    def test_format_localized_in_xml_course(self):
        text = self.get_about_text('edX/toy/TT_2012_Fall')
        # The start date is set in common/test/data/two_toys/policies/TT_2012_Fall/policy.json
        self.assertIn("2015-JULY-17", text)
>>>>>>> 9d850eec
<|MERGE_RESOLUTION|>--- conflicted
+++ resolved
@@ -372,7 +372,6 @@
         )
 
 
-<<<<<<< HEAD
 class TestNonRegisteredUser(TestCase):
     """
     Tests nonregistered (auto-created) users
@@ -390,7 +389,7 @@
             req = self.request_factory.get(reverse('progress', args=[self.course_id]))
             req.user = self.user
             views.progress(req, self.course_id)
-=======
+
 @override_settings(MODULESTORE=TEST_DATA_MIXED_MODULESTORE)
 class StartDateTests(ModuleStoreTestCase):
     """
@@ -442,5 +441,4 @@
     def test_format_localized_in_xml_course(self):
         text = self.get_about_text('edX/toy/TT_2012_Fall')
         # The start date is set in common/test/data/two_toys/policies/TT_2012_Fall/policy.json
-        self.assertIn("2015-JULY-17", text)
->>>>>>> 9d850eec
+        self.assertIn("2015-JULY-17", text)